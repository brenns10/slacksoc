--- conflicted
+++ resolved
@@ -2,12 +2,8 @@
 
 import "fmt"
 import "io/ioutil"
-<<<<<<< HEAD
-import "github.com/sirupsen/logrus"
 import "github.com/mitchellh/mapstructure"
-=======
 import "log"
->>>>>>> b844817f
 import "os"
 import "gopkg.in/yaml.v2"
 import "github.com/sirupsen/logrus"
@@ -69,15 +65,8 @@
 
 /*
 This loads a configuration file, sets any configuration values in the Bot, and
-<<<<<<< HEAD
 then initializes all plugins. To clarify, this configure() function is private
 and it is for configuring the whole bot and loading the plugins.
-=======
-then initializes all plugins.
-
-TODO: at some point this could become public. Some doc will be migrated from
-Run() at that point.
->>>>>>> b844817f
 */
 func (b *Bot) configure(filename string) error {
 	var config botConfig
